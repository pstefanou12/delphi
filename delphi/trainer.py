--- conflicted
+++ resolved
@@ -71,7 +71,176 @@
 if type_of_script() in {JUPYTER, COLAB}: 
     from tqd.autonotebook import tqdm 
 else: 
-    import tqdm
+    from tqdm import tqdm
+
+# DEFAULT HOOKS FOR TRAINER
+def pretrain_hook(args, model, store): 
+    """
+    Default pre-train hook. Does nothing by default
+    """
+    pass
+
+class DefaultTrainStep:
+
+    def __call__(self, args, model, i, batch):
+        """
+        Default train step is written assuming that the 
+        default model is a neural network using cross 
+        entropy loss. 
+        """ 
+        inp, targ = batch
+        inp, targ = inp.cuda(), targ.cuda()
+        output = model(inp)
+
+        # AttackerModel returns both output and final input
+        if isinstance(output, tuple):
+            model_logits, _ = output
+
+        # regularizer 
+        reg_term = 0.0
+        if has_attr(args, "regularizer") and isinstance(model, ch.nn.Module):
+            reg_term = args.regularizer(model, inp, targ)
+
+        # calculate loss and regularize
+        loss = ch.nn.CrossEntropyLoss()(model_logits, targ)
+        loss = loss + reg_term
+
+        # backward propagation
+        loss.backward()
+
+        # calculate accuracy metrics
+        maxk = min(5, model_logits.shape[-1])
+        if has_attr(args, "custom_accuracy"):
+            prec1, prec5 = args.custom_accuracy(model_logits, targ)
+        else:
+            prec1, prec5 = accuracy(model_logits, targ, topk=(1, maxk))
+            prec1, prec5 = prec1[0], prec5[0]
+
+        return loss, prec1, prec5, reg_term
+
+
+class DefaultValStep:
+
+    def __call__(self, args, model, i, batch):
+        '''
+        Default validation step is written to validate 
+        classifiers trained with CE Loss.
+        '''
+
+        inp, targ = batch 
+        inp, targ = inp.cuda(), targ.cuda()
+        output = model(inp)
+
+        # AttackerModel returns both output and final input
+        if isinstance(output, tuple):
+            model_logits, _ = output
+
+        # regularizer 
+        reg_term = 0.0
+        if has_attr(args, "regularizer") and isinstance(model, ch.nn.Module):
+            reg_term = args.regularizer(model, inp, targ)
+
+        # calculate loss and regularize
+        loss = ch.nn.CrossEntropyLoss()(model_logits, targ)
+        loss = loss + reg_term
+
+        # calculate accuracy metrics
+        maxk = min(5, model_logits.shape[-1])
+        if has_attr(args, "custom_accuracy"):
+            prec1, prec5 = args.custom_accuracy(model_logits, targ)
+        else:
+            prec1, prec5 = accuracy(model_logits, targ, topk=(1, maxk))
+            prec1, prec5 = prec1[0], prec5[0]
+
+        return loss, prec1, prec5, reg_term
+
+
+def iteration_hook(args, i, loop_type, loss, prec1, prec5, *batch): 
+    """
+    Default iteration hook. By default, does logging for DNN training 
+    for both robust and non-robust models. This hook can be very useful 
+    for custom logging, checking procedure convergence, projection sets, etc. 
+    Args: 
+        *batch (Iterable) : iterable of 
+    Returns: 
+
+    """
+    pass 
+
+    
+class DefaultEpochHook: 
+    '''
+    Default epoch hook. Written for training standard 
+    deep computer vision neural networks.
+    '''
+    def __init__(self): 
+        # keep track of the best performing neural network on the validation set
+        self.best_prec1 = 0.0
+
+    def __call__(self, args, model, optimizer, schedule, epoch, store, writer, train_prec1, train_loss, val_prec1, val_loss): 
+        """
+        Default epoch hook. Does nothing by default. However, this hook 
+        can be very useful for custom logging, etc.
+        """
+
+        # check for logging/checkpoint
+        last_epoch = (epoch == (args.epochs - 1))
+        should_save_ckpt = (epoch % args.save_ckpt_iters == 0 or last_epoch) 
+        should_log = (epoch % args.log_iters == 0 or last_epoch)
+
+        # logging
+        if should_log or should_save_ckpt: 
+            # remember best prec_1 and save checkpoint
+            is_best = val_prec1 > self.best_prec1
+            self.best_prec1 = max(val_prec1, self.best_prec1)
+
+        # CHECKPOINT -- checkpoint epoch of better DNN performance
+        if should_save_ckpt or is_best:
+            sd_info = {
+                'model': model.state_dict(),
+                'optimizer': optimizer.state_dict(),
+                'schedule': (schedule and schedule.state_dict()),
+                'epoch': epoch + 1,
+                'amp': amp.state_dict() if args.mixed_precision else None,
+                'prec1': val_prec1
+            }
+            
+            def save_checkpoint(filename):
+                """
+                Saves model checkpoint at store path with filename.
+                Args: 
+                    filename (str) name of file for saving model
+                """
+                ckpt_save_path = os.path.join(store.path, filename)
+                ch.save(sd_info, ckpt_save_path, pickle_module=dill)
+
+            # update the latest and best checkpoints (overrides old one)
+            if is_best:
+                save_checkpoint(CKPT_NAME_BEST)
+            if should_save_ckpt: 
+                # if we are at a saving epoch (or the last epoch), save a checkpoint
+                save_checkpoint(ckpt_at_epoch(epoch))
+                save_checkpoint(CKPT_NAME_LATEST)
+
+        # LOG
+        if should_log and store: # TODO: add custom logging hook
+            log_info = {
+                'epoch': epoch + 1,
+                'val_prec1': val_prec1,
+                'val_loss': val_loss,
+                'train_prec1': train_prec1,
+                'train_loss': train_loss,
+                'time': time.time()
+            }
+            store['table'].append_row(log_info)
+
+def post_train_hook(args, model): 
+    """
+    Default post training hook. Does nothing by default. However, this hook 
+    can be useful for custom logging, saving trained models, and testing model 
+    accuracy after the entire training procedure.
+    """
+    pass 
 
 
 class Trainer: 
@@ -82,7 +251,8 @@
                 args: cox.utils.Parameters, 
                 model: Any, 
                 pretrain_hook: Callable = pretrain_hook, 
-                train_step: Callable = train_step, 
+                train_step: Callable = DefaultTrainStep(),
+                val_step: Callable = DefaultValStep(),
                 iteration_hook: Callable = iteration_hook,
                 epoch_hook: Callable = DefaultEpochHook(), 
                 post_train_hook: Callable = post_train_hook,
@@ -93,17 +263,8 @@
                 store: cox.store.Store = None, 
                 table: str = 'table', 
                 params: Iterable = None, 
-<<<<<<< HEAD
-                pretrain_hook: Callable = default_pretrain_hook, 
-                train_step: Callable = default_train_step, 
-                iteration_hook: Callable = default_iteration_hook, 
-                epoch_hook: Callable = default_epoch_hook, 
-                post_train_hook: Callable = default_post_train_hook, 
-                disable_no_grad: bool = False) -> None:
-=======
                 disable_no_grad: bool = False, 
                 verbose: bool = True) -> None:
->>>>>>> 8382c413
         """
         Train models. 
         Args: 
@@ -149,27 +310,18 @@
                     (scalar) that is added on to the training loss without being
                     subject to adversarial attack
             model (Any) : model to train 
-<<<<<<< HEAD
-            train_loader: (ch.utils.data.DataLoader) : training set data loader 
-            val_loader: (ch.utils.data.DataLoader): validation set data loader 
-=======
             pretrain_hook (Callable) : procedure pretrian hook, default is None; useful for initializing model parameters, etc.
-            train_step: (Callable) : procedure train step, including both the forward and the backward step, default 
+            train_step (Callable) : procedure train step, including both the forward and the backward step, default 
             is multi-class train step with CE Loss
+            val_step (Callable) : procedure val step 
             epoch_hook (Callable) : procedure epoch hook, default is None; useful for custom logging, etc.
             post_train_hook (Callable) : post training hook, called after the model has been trained
->>>>>>> 8382c413
             checkpoint (dict) : a loaded checkpoint previously saved by this library
                 (if resuming from checkpoint)
             store (cox.Store) : a cox store for logging training progress
             params (list) : list of parameters to use for training, if None
                 then all parameters in the model are used (useful for transfer
                 learning)
-            pretrain_hook (Callable) : procedure pretrian hook, default is None; useful for initializing model parameters, etc.
-            train_step: (Callable) : procedure train step, including both the forward and the backward step, default 
-            is multi-class train step with CE Loss
-            epoch_hook (Callable) : procedure epoch hook, default is None; useful for custom logging, etc.
-            post_train_hook (Callable) : post training hook, called after the model has been trained
             disable_no_grad (bool) : if True, then even model evaluation will be
                 run with autograd enabled (otherwise it will be wrapped in a ch.no_grad())
             verbose (bool) : print iterator output as procedure progresses
@@ -197,6 +349,7 @@
         # hooks for training procedure
         self.pretrain_hook = pretrain_hook
         self.train_step = train_step
+        self.val_step = val_step
         self.iteration_hook = iteration_hook 
         self.epoch_hook = epoch_hook
         self.post_train_hook = post_train_hook
@@ -206,6 +359,8 @@
         if self.parallel and next(model.parameters()).is_cuda:
             model = ch.nn.DataParallel(model, device_ids=self.dp_device_ids)
 
+        self.verbose = verbose
+
     def make_optimizer_and_schedule(self):
         """
         Create optimizer (ch.nn.optim) and scheduler (ch.nn.optim.lr_scheduler module)
@@ -216,7 +371,7 @@
 
         # check for Adam optimizer
         if self.args.adam: 
-            optimizer = Adam(param_list, betas=self.args.betas, lr=self.args.lr, weight_decay=self.args.weight_decay, 
+            self.optimizer = Adam(param_list, betas=self.args.betas, lr=self.args.lr, weight_decay=self.args.weight_decay, 
             amsgrad=self.args.amsgrad)
         else: 
             # SGD optimizer
@@ -303,16 +458,16 @@
         train_loader, val_loader = loaders
 
         best_prec1, epoch = (0, 0)
-        if checkpoint:
-            epoch = checkpoint['epoch']
-            best_prec1 = checkpoint['prec1'] if 'prec1' in checkpoint else self.model_loop(VAL, val_loader)[0]
+        if self.checkpoint:
+            epoch = self.checkpoint['epoch']
+            best_prec1 = self.checkpoint['prec1'] if 'prec1' in self.checkpoint else self.model_loop(VAL, val_loader)[0]
 
         # keep track of the start time
         counter, start_time = 0, time.time()
         # do training loops until performing enough gradient steps or epochs
         while counter < self.M:
             try: 
-                train_prec1, train_loss = model_loop(TRAIN, train_loader)
+                train_prec1, train_loss = self.model_loop(TRAIN, train_loader)
             # if raising ProcedureComplete, then terminate
             except ProcedureComplete: 
                 return model
@@ -321,6 +476,7 @@
                 raise e
             # evaluate model on validation set, if there is one
             if val_loader is not None:
+                ctx = ch.enable_grad() if self.disable_no_grad else ch.no_grad()
                 with ctx:
                     val_prec1, val_loss = self.model_loop(VAL, val_loader)
 
@@ -328,7 +484,7 @@
             if self.args.epochs is not None and self.schedule: self.schedule.step()
 
             # EPOCH HOOK
-            if self.epoch_hook is not None: self.epoch_hook(counter)
+            if self.epoch_hook is not None: self.epoch_hook(self.args, self.model, self.optimizer, self.schedule, counter, self.store, self.writer, train_prec1, train_loss, val_prec1, val_loss)
                 
             # update procedure step counter
             counter += (len(train_loader) if has_attr(self.args, 'steps') else 1)
@@ -369,16 +525,16 @@
             self.model = self.model.train() if is_train else self.model.eval()
         
         # iterator
-        iterator = enumerate(loader) if self.args.steps else tqdm(enumerate(loader), total=len(loader), leave=False) 
+        iterator = tqdm(enumerate(loader), total=len(loader)) if self.args.steps else tqdm(enumerate(loader), total=len(loader), leave=False) 
         for i, batch in iterator:
             # zero gradient for model parameters
             self.optimizer.zero_grad()
             # if training loop, perform training step
             if is_train:
-                loss, prec1, prec5 = self.train_step(self.args, self.model, i, batch)
+                loss, prec1, prec5, reg_term = self.train_step(self.args, self.model, i, batch)
+                self.optimizer.step()
             else: 
-                pass
-
+                loss, prec1, prec5, reg_term = self.val_step(self.args, self.model, i, batch)
             losses.update(loss.item(), batch[0].size(0))
             top1.update(prec1, batch[0].size(0))
             top5.update(prec5, batch[0].size(0))
@@ -389,7 +545,7 @@
             if self.verbose:
                 desc = ('Epoch: {0} | Loss {loss.avg:.4f} | '
                     '{1}1 {top1_acc:.3f} | {1}5 {top5_acc:.3f} | '
-                    'Reg term: {reg} ||'.format(epoch, loop_msg,
+                    'Reg term: {reg} ||'.format(i, loop_msg,
                                                 loss=losses, top1_acc=top1_acc, top5_acc=top5_acc, reg=reg_term))
                 iterator.set_description(desc)
 
@@ -398,8 +554,7 @@
                 descs = ['loss', 'top1', 'top5']
                 vals = [losses, top1, top5]
                 for d, v in zip(descs, vals):
-                    self.writer.add_scalar('_'.join([loop_type, d]), v.avg,
-                                    epoch)
+                    self.writer.add_scalar('_'.join([loop_type, d]), v.avg, i)
             # iteration hook 
             self.iteration_hook(self.args, i, loop_type, loss, prec1, prec5, *batch)
             
@@ -409,180 +564,3 @@
         # LOSS AND ACCURACY
         return top1.avg, losses.avg
 
-<<<<<<< HEAD
-    def train_step(self, i, batch):
-        """
-        Default train step is written assuming that the 
-        default model is a neural network using cross 
-        entropy loss. 
-        """ 
-        inp, targ = batch
-        inp, targ = inp.to(device), targ.to(device)
-        output = self.model(inp)
-
-        # AttackerModel returns both output and final input
-        if isinstance(output, tuple):
-            model_logits, _ = output
-
-        # regularizer 
-        reg_term = 0.0
-        if has_attr(self.args, "regularizer") and isinstance(model, ch.nn.Module):
-            reg_term = self.args.regularizer(model, inp, targ)
-
-        # calculate loss and regularize
-        loss = ch.nn.CrossEntropyLoss()(model_logits, targ)
-        loss = loss + reg_term
-
-        # backward propagation
-        loss.backward()
-        # update model 
-        optimizer.step()
-
-        return loss
-
-    def iteration_hook(self, i, loop_type, *batch): 
-        """
-        Default iteration hook. By default, does logging for DNN training 
-        for both robust and non-robust models. This hook can be very useful 
-        for custom logging, checking procedure convergence, projection sets, etc. 
-        Args: 
-            *batch (Iterable) : iterable of 
-        Returns: 
-=======
-
-# DEFAULT HOOKS FOR TRAINER
-def pretrain_hook(args, model, store): 
-    """
-    Default pre-train hook. Does nothing by default
-    """
-    pass
->>>>>>> 8382c413
-
-
-def train_step(args, model, i, batch):
-    """
-    Default train step is written assuming that the 
-    default model is a neural network using cross 
-    entropy loss. 
-    """ 
-    inp, targ = batch
-    inp, targ = inp.to(device), targ.to(device)
-    output = model(inp)
-
-    # AttackerModel returns both output and final input
-    if isinstance(output, tuple):
-        model_logits, _ = output
-
-    # regularizer 
-    reg_term = 0.0
-    if has_attr(args, "regularizer") and isinstance(model, ch.nn.Module):
-        reg_term = args.regularizer(model, inp, targ)
-
-    # calculate loss and regularize
-    loss = ch.nn.CrossEntropyLoss()(model_logits, targ)
-    loss = loss + reg_term
-
-    # backward propagation
-    loss.backward()
-    # update model parameters 
-    optimizer.step()
-
-    # calculate accuracy metrics
-    maxk = min(5, model_logits.shape[-1])
-    if has_attr(args, "custom_accuracy"):
-        prec1, prec5 = args.custom_accuracy(model_logits, target)
-    else:
-        prec1, prec5 = accuracy(model_logits, target, topk=(1, maxk))
-        prec1, prec5 = prec1[0], prec5[0]
-
-    return loss, prec1, prec5
-
-
-def iteration_hook(args, i, loop_type, loss, prec1, prec5, *batch): 
-    """
-    Default iteration hook. By default, does logging for DNN training 
-    for both robust and non-robust models. This hook can be very useful 
-    for custom logging, checking procedure convergence, projection sets, etc. 
-    Args: 
-        *batch (Iterable) : iterable of 
-    Returns: 
-
-    """
-    pass 
-
-    
-class DefaultEpochHook: 
-    '''
-    Default epoch hook. Written for training standard 
-    deep computer vision neural networks.
-    '''
-    def __init__(self): 
-        # keep track of the best performing neural network on the validation set
-        self.best_prec1 = 0.0
-
-    def epoch_hook(self, args, model, optimizer, schedule, i, store, writer, train_prec1, train_loss, val_prec1, val_loss): 
-        """
-        Default epoch hook. Does nothing by default. However, this hook 
-        can be very useful for custom logging, etc.
-        """
-
-        # check for logging/checkpoint
-        last_epoch = (i == (args.epochs - 1))
-        should_save_ckpt = (i % args.save_ckpt_iters == 0 or last_epoch) 
-        should_log = (i % args.log_iters == 0 or last_epoch)
-
-        # logging
-        if should_log or should_save_ckpt: 
-            ctx = ch.enable_grad() if disable_no_grad else ch.no_grad()
-
-            # remember best prec_1 and save checkpoint
-            is_best = val_prec1 > self.best_prec1
-            self.best_prec1 = max(val_prec1, self.best_prec1)
-
-        # CHECKPOINT -- checkpoint epoch of better DNN performance
-        if should_save_ckpt or is_best:
-            sd_info = {
-                'model': model.state_dict(),
-                'optimizer': optimizer.state_dict(),
-                'schedule': (schedule and schedule.state_dict()),
-                'epoch': i+1,
-                'amp': amp.state_dict() if args.mixed_precision else None,
-                'prec1': val_prec1
-            }
-            
-            def save_checkpoint(filename):
-                """
-                Saves model checkpoint at store path with filename.
-                Args: 
-                    filename (str) name of file for saving model
-                """
-                ckpt_save_path = os.path.join(store.path, filename)
-                ch.save(sd_info, ckpt_save_path, pickle_module=dill)
-
-            # update the latest and best checkpoints (overrides old one)
-            if is_best:
-                save_checkpoint(CKPT_NAME_BEST)
-            if should_save_ckpt: 
-                # if we are at a saving epoch (or the last epoch), save a checkpoint
-                save_checkpoint(ckpt_at_epoch(epoch))
-                save_checkpoint(CKPT_NAME_LATEST)
-
-        # LOG
-        if should_log and store: # TODO: add custom logging hook
-            log_info = {
-                'epoch': i + 1,
-                'val_prec1': val_prec1,
-                'val_loss': val_loss,
-                'train_prec1': train_prec1,
-                'train_loss': train_loss,
-                'time': time.time() - start_time
-            }
-            store[table].append_row(log_info)
-
-def post_train_hook(args, model): 
-    """
-    Default post training hook. Does nothing by default. However, this hook 
-    can be useful for custom logging, saving trained models, and testing model 
-    accuracy after the entire training procedure.
-    """
-    pass 