--- conflicted
+++ resolved
@@ -189,17 +189,9 @@
             if self.data_path is not None:
                 if train:
                     train_set = self.custom_class(root=self.data_path, train=True, download=True,
-<<<<<<< HEAD
-                                        transform=transform_train, **self.custom_class_args)
-                if val:
-                    test_set = self.custom_class(root=self.data_path, train=False, download=True,
-                                            transform=transform_test, **self.custom_class_args)
-=======
                                         transform=self.transform_train, **self.custom_class_args)
                 if val:
                     test_set = self.custom_class(root=self.data_path, train=False, download=True,
-                                            transform=self.transform_test, **self.custom_class_args)
->>>>>>> 901bf2cf
         if train_set is not None:
             train_loader = DataLoader(train_set, batch_size=batch_size,
                 shuffle=shuffle_train, num_workers=workers, pin_memory=True)
