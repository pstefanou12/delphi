"""
Helper code (functions, classes, etc.)
"""


import torch as ch
from torch import Tensor
from torch.distributions import Uniform
from torch.distributions.transforms import SigmoidTransform
from torch.distributions.transformed_distribution import TransformedDistribution
import torch.nn as nn
import cox
from typing import NamedTuple
import os
import git
import math

from . import constants as consts


def censored_sample_nll(x):
    return ch.cat([-.5*ch.bmm(x.unsqueeze(2), x.unsqueeze(1)).flatten(1), x], 1)


def calc_est_grad(func, x, y, rad, num_samples):
    B, *_ = x.shape
    Q = num_samples//2
    N = len(x.shape) - 1
    with ch.no_grad():
        # Q * B * C * H * W
        extender = [1]*N
        queries = x.repeat(Q, *extender)
        noise = ch.randn_like(queries)
        norm = noise.view(B*Q, -1).norm(dim=-1).view(B*Q, *extender)
        noise = noise / norm
        noise = ch.cat([-noise, noise])
        queries = ch.cat([queries, queries])
        y_shape = [1] * (len(y.shape) - 1)
        l = func(queries + rad * noise, y.repeat(2*Q, *y_shape)).view(-1, *extender)
        grad = (l.view(2*Q, B, *extender) * noise.view(2*Q, B, *noise.shape[1:])).mean(dim=0)
    return grad


class InputNormalize(ch.nn.Module):
    '''
    A module (custom layer) for normalizing the input to have a fixed
    mean and standard deviation (user-specified).
    '''
    def __init__(self, new_mean, new_std):
        super(InputNormalize, self).__init__()
        new_std = new_std[..., None, None]
        new_mean = new_mean[..., None, None]

        self.register_buffer("new_mean", new_mean)
        self.register_buffer("new_std", new_std)

    def forward(self, x):
        x = ch.clamp(x, 0, 1)
        x_normalized = (x - self.new_mean)/self.new_std
        return x_normalized


def ckpt_at_epoch(num):
    return '%s_%s' % (num, consts.CKPT_NAME)


def setup_store_with_metadata(args, store):
    '''
    Sets up a store for training according to the arguments object. See the
    argparse object above for options.
    '''
    # Add git commit to args
    try:
        repo = git.Repo(path=os.path.dirname(os.path.realpath('__file__')),
                            search_parent_directories=True)
        version = repo.head.object.hexsha
    except git.exc.InvalidGitRepositoryError:
        version = __version__
    args.version = version

    args_dict = args.as_dict()
    schema = cox.store.schema_from_dict(args_dict)
    store.add_table('metadata', schema)
    store['metadata'].append_row(args_dict)


def has_attr(obj, k):
    """Checks both that obj.k exists and is not equal to None"""
    try:
        return (getattr(obj, k) is not None)
    except KeyError as e:
        return False
    except AttributeError as e:
        return False


def accuracy(output, target, topk=(1,), exact=False):
    """
        Computes the top-k accuracy for the specified values of k

        Args:
            output (ch.Tensor) : model output (N, classes) or (N, attributes) 
                for sigmoid/multitask binary classification
            target (ch.Tensor) : correct labels (N,) [multiclass] or (N,
                attributes) [multitask binary]
            topk (tuple) : for each item "k" in this tuple, this method
                will return the top-k accuracy
            exact (bool) : whether to return aggregate statistics (if
                False) or per-example correctness (if True)

        Returns:
            A list of top-k accuracies.
    """
    with ch.no_grad():
        # Binary Classification
        if len(target.shape) > 1:
            assert output.shape == target.shape, \
                "Detected binary classification but output shape != target shape"
            return [ch.round(ch.sigmoid(output)).eq(ch.round(target)).float().mean()], [-1.0] 

        maxk = max(topk)
        batch_size = target.size(0)

        _, pred = output.topk(maxk, 1, True, True)
        pred = pred.t()
        correct = pred.eq(target.view(1, -1).expand_as(pred))

        res = []
        res_exact = []
        for k in topk:
            correct_k = correct[:k].reshape(-1).float()
            ck_sum = correct_k.sum(0, keepdim=True)
            res.append(ck_sum.mul_(100.0 / batch_size))
            res_exact.append(correct_k)

        if not exact:
            return res
        else:
            return res_exact


class AverageMeter(object):
    """Computes and stores the average and current value"""
    def __init__(self):
        self.reset()

    def reset(self):
        self.val = 0
        self.avg = 0
        self.sum = 0
        self.count = 0

    def update(self, val, n=1):
        self.val = val
        self.sum += val * n
        self.count += n
        self.avg = self.sum / self.count


def cov(m, rowvar=False):
    '''
    Estimate a covariance matrix given data.

    Covariance indicates the level to which two variables vary together.
    If we examine N-dimensional samples, `X = [x_1, x_2, ... x_N]^T`,
    then the covariance matrix element `C_{ij}` is the covariance of
    `x_i` and `x_j`. The element `C_{ii}` is the variance of `x_i`.

    Args:
        m: A 1-D or 2-D array containing multiple variables and observations.
            Each row of `m` represents a variable, and each column a single
            observation of all those variables.
        rowvar: If `rowvar` is True, then each row represents a
            variable, with observations in the columns. Otherwise, the
            relationship is transposed: each column represents a variable,
            while the rows contain observations.

    Returns:
        The covariance matrix of the variables.
    '''
    if m.dim() > 2:
        raise ValueError('m has more than 2 dimensions')
    # clone array so that data is not manipulated in-place
    m_ = m.clone().detach()
    if m_.dim() < 2:
        m_ = m_.view(1, -1)
    if not rowvar and m_.size(0) != 1:
        m_ = m_.t()
    # m = m.type(torch.double)  # uncomment this line if desired
    fact = 1.0 / (m_.size(1) - 1)
    m_ -= ch.mean(m_, dim=1, keepdim=True)
    mt = m_.t()  # if complex: mt = m.t().conj()
    return fact * m_.matmul(mt)


class Bounds(NamedTuple): 
    lower: Tensor
    upper: Tensor


class Exp_h:
    def __init__(self, emp_loc, emp_cov):
        self.emp_loc = emp_loc
        self.emp_cov = emp_cov
        self.pi_const = (self.emp_loc.size(0) / 2.0) * ch.log(2.0 * Tensor([ch.acos(ch.zeros(1)).item() * 2]).unsqueeze(0))

    def __call__(self, u, B, x):
        """
        returns: evaluates exponential function
        """
        cov_term = ch.bmm(x.unsqueeze(1).matmul(B), x.unsqueeze(2)).flatten(1) / 2.0
        trace_term = ch.trace((B - ch.eye(u.size(0))) * (self.emp_cov + self.emp_loc.matmul(self.emp_loc))).unsqueeze(0)
        loc_term = (x - self.emp_loc).matmul(u.unsqueeze(1))
        return ch.exp(cov_term - trace_term - loc_term + self.pi_const)


def init_process(args, backend='nccl'):
    """ Initialize the distributed environment. """
    os.environ['MASTER_ADDR'] = '127.0.0.1'
    os.environ['MASTER_PORT'] = '29500'
    dist.init_process_group(backend, rank=args.rank, world_size=args.size)


# function to check where code is running
def type_of_script():
    try:
        ipy_str = str(type(get_ipython()))
        if 'zmqshell' in ipy_str:
            return consts.JUPYTER
        if 'terminal' in ipy_str:
            return consts.IPYTHON
    except:
        return consts.TERMINAL


class FakeReLU(ch.autograd.Function):
    @staticmethod
    def forward(ctx, input):
        return input.clamp(min=0)

    @staticmethod
    def backward(ctx, grad_output):
        return grad_output


class FakeReLUM(nn.Module):
    def forward(self, x):
        return FakeReLU.apply(x)


class SequentialWithArgs(ch.nn.Sequential):
    def forward(self, input, *args, **kwargs):
        vs = list(self._modules.values())
        l = len(vs)
        for i in range(l):
            if i == l-1:
                input = vs[i](input, *args, **kwargs)
            else:
                input = vs[i](input)
        return input


class DataPrefetcher():
    def __init__(self, loader, stop_after=None):
        self.loader = loader
        self.dataset = loader.dataset
        self.stream = ch.cuda.Stream()
        self.stop_after = stop_after
        self.next_input = None
        self.next_target = None

    def __len__(self):
        return len(self.loader)

    def preload(self):
        try:
            self.next_input, self.next_target = next(self.loaditer)
        except StopIteration:
            self.next_input = None
            self.next_target = None
            return
        with ch.cuda.stream(self.stream):
            self.next_input = self.next_input.cuda(non_blocking=True)
            self.next_target = self.next_target.cuda(non_blocking=True)

    def __iter__(self):
        count = 0
        self.loaditer = iter(self.loader)
        self.preload()
        while self.next_input is not None:
            ch.cuda.current_stream().wait_stream(self.stream)
            input = self.next_input
            target = self.next_target
            self.preload()
            count += 1
            yield input, target
            if type(self.stop_after) is int and (count > self.stop_after):
                break


class LinearUnknownVariance(nn.Module):
    """
    Linear layer with unknown noise variance.
    """
    def __init__(self, in_features, out_features, bias=True):
        """
        :param in_features: number of in features
        :param out_features: number of out features 
        :param bias: bias term or not
        """
        # choose initial noise variance from a normal distribution
        super(LinearUnknownVariance, self).__init__()
        self.in_features, self.out_features = in_features, out_features

        # layer parameters
        self.weight = ch.nn.Parameter(Tensor(self.in_features, self.out_features))
        self.bias = ch.nn.Parameter(Tensor(out_features)) if bias else None
        self.lambda_ = ch.nn.Parameter(Tensor(1, 1))

        # initialize weights and biases
        nn.init.kaiming_uniform_(self.weight, a=math.sqrt(5)) # weight init
        fan_in, _ = nn.init._calculate_fan_in_and_fan_out(self.weight)
        bound = 1 / math.sqrt(fan_in)
        nn.init.uniform_(self.bias, -5, 5)  # bias init 
        nn.init.uniform_(self.lambda_, -5, 5)  # lambda init 

    def forward(self, x):

        # reparamaterize weight and variance estimates
        var = self.lambda_.clone().detach().inverse()
<<<<<<< HEAD
        w = self.weight * var
        if self.bias is not None:
            return ch.add(x@w.T, self.bias * var)
        return x@w.T
=======
        w = self.layer.weight * var
        if self.layer.bias.nelement() > 0:
            return x.matmul(w) + self.layer.bias * var
        return x.matmul(w)
>>>>>>> b182ac21
        
# logistic distribution
base_distribution = Uniform(0, 1)
transforms_ = [SigmoidTransform().inv]
logistic = TransformedDistribution(base_distribution, transforms_)

<|MERGE_RESOLUTION|>--- conflicted
+++ resolved
@@ -325,20 +325,13 @@
         nn.init.uniform_(self.lambda_, -5, 5)  # lambda init 
 
     def forward(self, x):
-
         # reparamaterize weight and variance estimates
         var = self.lambda_.clone().detach().inverse()
-<<<<<<< HEAD
         w = self.weight * var
         if self.bias is not None:
             return ch.add(x@w.T, self.bias * var)
         return x@w.T
-=======
-        w = self.layer.weight * var
-        if self.layer.bias.nelement() > 0:
-            return x.matmul(w) + self.layer.bias * var
-        return x.matmul(w)
->>>>>>> b182ac21
+
         
 # logistic distribution
 base_distribution = Uniform(0, 1)
